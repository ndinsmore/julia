#include <iostream>
#include <fstream>
#include <map>
#include <ctime>
#include <stdlib.h>
#include <cstring>
#include <unistd.h>
#include <fcntl.h>
#include <pthread.h>
#include <signal.h>
#include <assert.h>
#include <stdio.h>
#include <errno.h>
#include "server.h"
#include "json.h"
#include "message_types.h"
#ifndef __WIN32__
#include <sys/wait.h>
#endif

extern char **environ; //only unistd.h post- POSIX 2008

using namespace std;
using namespace scgi;

/////////////////////////////////////////////////////////////////////////////
// string helper functions
/////////////////////////////////////////////////////////////////////////////

// convert a value to a string
template <class T> std::string to_string(const T& t)
{
    // convert a value to a string
    stringstream ss;
    ss<<t;
    return ss.str();
}

// parse a string from a value
template <class T> T from_string(const std::string& t)
{
    // parse a value from a string
    T ret;
    stringstream(t)>>ret;
    return ret;
}

/////////////////////////////////////////////////////////////////////////////
// messages
/////////////////////////////////////////////////////////////////////////////

// a message
class message
{
public:
    // see ui/webserver/julia_web_base.j for documentation
    uint8_t type;
    vector<string> args;
};

/////////////////////////////////////////////////////////////////////////////
// julia_sessions
/////////////////////////////////////////////////////////////////////////////

// if a julia_session hasn't been queried in this time, it dies
const int WEB_SESSION_TIMEOUT = 20; // in seconds

// a web julia_session
struct web_session {
    // time since watchdog was last "pet"
    time_t update_time;

    // to be sent to the client
    vector<message> outbox;

    // the user name
    string user_name;
};

enum julia_session_status
{
    SESSION_WAITING_FOR_PORT_NUM,
    SESSION_NORMAL,
    SESSION_TERMINATING,
    SESSION_KILLED,
};

// a julia_session
struct julia_session
{
    // a map from julia_session tokens to web julia_sessions that use this julia julia_session
    map<string, web_session> web_session_map;

    // the session name
    string session_name;

    // to be sent to julia
    string inbox_std;

    // to be sent to julia
    vector<message> inbox;

    // to be sent to the client as MSG_OTHER_OUTPUT
    string outbox_std;

    // to be converted into messages
    string outbox_raw;

    //temporary buffer for reading the portnumber
    string portbuf;

    // keep track of messages sent to all the clients (not messages sent to particular users)
    vector<message> outbox_history;

    //pipes
    uv_process_t *proc;
    uv_pipe_t *julia_in;
    uv_pipe_t *julia_out;
    uv_pipe_t *julia_err;

    // the socket for communicating to julia
    uv_tcp_t *sock;

    // whether the julia_session should terminate
    bool should_terminate;

    // the status of the julia_session
    julia_session_status status;

    //notifier
    uv_async_t *data_notifier;
};

// a list of all julia_sessions
vector<julia_session*> julia_session_list;

void close_process(julia_session *julia_session_ptr);

/////////////////////////////////////////////////////////////////////////////
// THREAD:  inbox_thread (from browser to julia)
/////////////////////////////////////////////////////////////////////////////

// add to the inbox regularly according to this interval
const int INBOX_INTERVAL = 10000; // in nanoseconds

void free_socket_write_buffer(uv_write_t* req, int status)
{
    delete[] ((char*)req->data);
    delete req;
}

void free_write_buffer(uv_write_t* req, int status)
{
    delete[] (char*)req->data;
    delete req;
}

static uv_buf_t alloc_buf(uv_handle_t* handle, size_t suggested_size) {
    uv_buf_t buf;
    buf.len = suggested_size;
    buf.base = new char[suggested_size];
    return buf;
}


//when data arrives from client (currently async, will be websocket)
void read_client(uv_async_t* handle, int status)
{
    julia_session *julia_session_ptr=(julia_session*)handle->data;

    if(julia_session_ptr->status != SESSION_NORMAL) {
        return;
    }

    // get the inbox data
    string inbox = julia_session_ptr->inbox_std;

    // if there is no inbox data and no messages to send, or if julia isn't ready, wait and try again
    if ((inbox == "" && julia_session_ptr->inbox.empty()) || julia_session_ptr->status != SESSION_NORMAL)
    {
        return;
    }

    if(inbox.size()>0) {
        char *cstr = new char [inbox.size()];
        memcpy (cstr, inbox.data(), inbox.size());

        uv_buf_t buffer;
        buffer.base = cstr;
        buffer.len = inbox.size();

        uv_write_t *req = new uv_write_s;
        req->data=(void*)cstr;
        uv_write(req,(uv_stream_t*)julia_session_ptr->julia_in,&buffer,1,&free_write_buffer);
    }

    // write messages to julia
    for (size_t i = 0; i < julia_session_ptr->inbox.size(); i++)
    {
        // get the message
        message msg = julia_session_ptr->inbox[i];

        uv_write_t *req2 = new uv_write_s;

        size_t total_size=2+4*msg.args.size();
        for (size_t j = 0; j < msg.args.size(); j++) {
            total_size+=msg.args[j].size();
        }
        char *msg_buf = new char[total_size];
        uv_buf_t buf;
        buf.base=msg_buf;
        buf.len=total_size;
        req2->data = msg_buf;

        *(msg_buf++)=msg.type;
        *(msg_buf++)=msg.args.size();

        if(msg.args.size()>0) {

            // iterate through the arguments
            for (size_t j = 0; j < msg.args.size(); j++) {
                // write the size of the argument
                *((uint32_t*)(msg_buf)) = (uint32_t)msg.args[j].size();
                memcpy((msg_buf+sizeof(uint32_t)),msg.args[j].data(),msg.args[j].size());
                msg_buf+=sizeof(uint32_t)+msg.args[j].size();
            }
        }


        uv_buf_t buf2;
        uv_write(req2,(uv_stream_t*)julia_session_ptr->sock,&buf,1,&free_socket_write_buffer);
    }
    julia_session_ptr->inbox.clear();

    // remove the written data from the inbox
    julia_session_ptr->inbox_std.clear();
}

/////////////////////////////////////////////////////////////////////////////
// THREAD:  outbox_thread (from julia to browser)
/////////////////////////////////////////////////////////////////////////////

// add to the outbox regularly according to this interval
const int OUTBOX_INTERVAL = 10000; // in nanoseconds

// check for the port number from julia according to this interval
const int PORT_NUM_INTERVAL = 10000; // in nanoseconds

void socketClosed(uv_handle_t *stream)
{
    delete (uv_tcp_t *)stream;
}

//read from julia on metadata socket (typically starts at 4444)
void readSocketData(uv_stream_t *sock,ssize_t nread, uv_buf_t buf)
{
    julia_session *julia_session_ptr=(julia_session*)sock->data;
    if(nread == -1)
        return close_process(julia_session_ptr);
    else if(julia_session_ptr->status != SESSION_NORMAL)
        return;

    julia_session_ptr->outbox_raw.append(buf.base,nread);

    // try to convert the raw outbox data into messages
    string outbox_raw = julia_session_ptr->outbox_raw;
    while (outbox_raw.size() >= 2)
    {
        // construct the message
        message msg;

        // get the message type
        msg.type = (*((uint8_t*)(&outbox_raw[0])));

        // get the number of arguments
        uint8_t arg_num = *((uint8_t*)(&outbox_raw[1]));

        // try to read the arguments
        int pos = 2;
        for (uint8_t i = 0; i < arg_num; i++)
        {
            // make sure there is enough data left to read
            if (outbox_raw.size() < pos+4)
                goto done;

            // get the size of this argument
            uint32_t arg_size = *((uint32_t*)(&outbox_raw[pos]));
            pos += 4;

            // make sure there is enough data left to read
            if (outbox_raw.size() < pos+arg_size)
                goto done;

            // get the argument
            msg.args.push_back(outbox_raw.substr(pos, arg_size));
            pos += arg_size;
        }

        // check if we have a whole message
        if (msg.args.size() == arg_num)
        {
            // we have a whole message - eat it from outbox_raw
            outbox_raw = julia_session_ptr->outbox_raw = outbox_raw.substr(pos, outbox_raw.size()-pos);


            // add the message to the outbox queue of all the users of this julia session if necessary
            if (msg.type == MSG_OUTPUT_EVAL_INPUT ||
                msg.type == MSG_OUTPUT_EVAL_RESULT ||
                msg.type == MSG_OUTPUT_EVAL_ERROR ||
                msg.type == MSG_OUTPUT_PLOT ||
                msg.type == MSG_OUTPUT_HTML) {
                julia_session_ptr->outbox_history.push_back(msg);
                for (map<string, web_session>::iterator iter = julia_session_ptr->web_session_map.begin(); iter != julia_session_ptr->web_session_map.end(); iter++)
                    iter->second.outbox.push_back(msg);
            }
            if (msg.type == MSG_OUTPUT_EVAL_INCOMPLETE) {
                for (map<string, web_session>::iterator iter = julia_session_ptr->web_session_map.begin(); iter != julia_session_ptr->web_session_map.end(); iter++) {
                    if (iter->first == msg.args[0])
                        iter->second.outbox.push_back(msg);
                }
            }
        }
    }

    done:
    return;
}

void cleanup_web_sessions(julia_session *session, time_t t);
void cleanup_session(julia_session *session);

void connected(uv_connect_t* req, int status)
{
    julia_session *julia_session_ptr=(julia_session*)req->handle->data;
    if(status == -1) {
        std::cerr << "An error occured during the connection: " << uv_last_error(uv_default_loop()).code;
        cleanup_web_sessions(julia_session_ptr,0); //close all web sessions
        cleanup_session(julia_session_ptr);
    } else {
        // switch to normal operation
        julia_session_ptr->status = SESSION_NORMAL;

        // send a ready message
        message ready_message;
        ready_message.type = MSG_OUTPUT_READY;
        julia_session_ptr->outbox_history.push_back(ready_message);
        for (map<string, web_session>::iterator iter = julia_session_ptr->web_session_map.begin(); iter != julia_session_ptr->web_session_map.end(); iter++)
            iter->second.outbox.push_back(ready_message);
#ifdef JULIA_DEBUG_TRACE
        cout<<"Julia Process Connected\n";
#endif
        uv_read_start((uv_stream_t*)julia_session_ptr->sock,&alloc_buf,readSocketData);
    }
    delete req;
}


#define JL_TCP_LOOP uv_default_loop()

//read from julia (on stdin)
void julia_incoming(uv_stream_t* stream, ssize_t nread, uv_buf_t buf)
{
<<<<<<< HEAD
    cout<<"Recevied Data from Julia on STDOUT:\n";
    cout<<std::string(buf.base,buf.len)<<"\n";
=======
#ifdef JULIA_DEBUG_TRACE
    cout<<"Recevied Data from Julia on STDOUT:\n";
    cout<<std::string(buf.base,buf.len)<<"\n";
#endif
>>>>>>> 7a7fc10c

    julia_session *julia_session_ptr=(julia_session*)stream->data;

    if(nread==-1)
        return close_process(julia_session_ptr);

    // prepare for reading from julia
    uv_pipe_t *pipe = julia_session_ptr->julia_out;


    // send the outbox data to the client
    if (julia_session_ptr->status == SESSION_NORMAL)
    {
        // just dump the output into the julia_session
        julia_session_ptr->outbox_std.append(buf.base,nread);
    }

    // get the port number
    if (julia_session_ptr->status == SESSION_WAITING_FOR_PORT_NUM)
    {
        if(stream!=(uv_stream_t*)julia_session_ptr->julia_out) //allow debugging tools to print to stderr before startup
            return;
        julia_session_ptr->portbuf.append(buf.base,nread);
        // wait for a newline
        size_t newline_pos = julia_session_ptr->portbuf.find("\n");
        if (newline_pos == string::npos)
        {
            return;
        }

        // read the port number
        string num_string = julia_session_ptr->portbuf.substr(0, newline_pos);
        julia_session_ptr->portbuf = julia_session_ptr->portbuf.substr(newline_pos+1, julia_session_ptr->portbuf.size()-(newline_pos+1));
        int port_num = from_string<int>(num_string);

        // start
        julia_session_ptr->sock = new uv_tcp_t;
        uv_tcp_init(JL_TCP_LOOP,julia_session_ptr->sock);
        uv_connect_t *c=new uv_connect_t;
        sockaddr_in address=uv_ip4_addr("127.0.0.1", port_num);
        julia_session_ptr->sock->data=julia_session_ptr;
        uv_tcp_connect(c, julia_session_ptr->sock,address,&connected);

        cout << "Port number received. Connecting ...\n";
    }


    delete[] buf.base;
}

/////////////////////////////////////////////////////////////////////////////
// THREAD:  watchdog_thread
/////////////////////////////////////////////////////////////////////////////

// the watchdog runs regularly according to this interval
const int WATCHDOG_INTERVAL = 10000; // every second

// this is defined below but we need it here too
std::string create_julia_session(bool idle);


void pipes_done(uv_handle_t *pipe)
{
    julia_session *julia_session_ptr = ((julia_session*)pipe->data);
    if((uv_pipe_t*)pipe==julia_session_ptr->julia_in) julia_session_ptr->julia_in=0;
    else if((uv_pipe_t*)pipe==julia_session_ptr->julia_out) julia_session_ptr->julia_out=0;
    else if((uv_pipe_t*)pipe==julia_session_ptr->julia_err) julia_session_ptr->julia_err=0;
    delete (uv_pipe_t*)pipe;
}

void process_exited(uv_handle_t*p)
{
    julia_session *julia_session_ptr = (julia_session*)p->data;
    delete (uv_process_t*)p;
        julia_session_ptr->proc = 0;
    if(julia_session_ptr->status != SESSION_KILLED) {
        julia_session_ptr->status = SESSION_TERMINATING;
        close_process(julia_session_ptr);
    }
    cout<<"Process Exited\n";
}

void process_exited2(uv_process_t*p, int exit_status, int term_signal)
{
    process_exited((uv_handle_t*)p);
}

void close_process(julia_session *julia_session_ptr)
{
    if(julia_session_ptr->status==SESSION_KILLED)
        return;

    julia_session_ptr->status = SESSION_KILLED;

    // close the pipes
    if(julia_session_ptr->julia_in != 0)
        uv_close((uv_handle_t*)julia_session_ptr->julia_in,&pipes_done);
    if(julia_session_ptr->julia_out != 0)
        uv_close((uv_handle_t*)julia_session_ptr->julia_out,&pipes_done);
    if(julia_session_ptr->julia_err != 0)
        uv_close((uv_handle_t*)julia_session_ptr->julia_err,&pipes_done);
    if(julia_session_ptr->sock != 0)
        uv_close((uv_handle_t*)julia_session_ptr->sock,&socketClosed);

    if(julia_session_ptr->proc != 0) {
        // kill the julia process
        uv_process_kill(julia_session_ptr->proc, 9);
        uv_close((uv_handle_t*)julia_session_ptr->proc,&process_exited);
    }
}

void cleanup_web_sessions(julia_session *session, time_t t)
{
    vector<string> web_session_zombies;
    for (map<string, web_session>::iterator iter = session->web_session_map.begin(); iter != session->web_session_map.end(); iter++)
    {
        if ((t == 0) || (t-(iter->second).update_time >= WEB_SESSION_TIMEOUT))
            web_session_zombies.push_back(iter->first);
    }
    for (size_t j = 0; j < web_session_zombies.size(); j++)
    {
        cout<<"User \""<<session->web_session_map[web_session_zombies[j]].user_name<<"\" has left session \""<<session->session_name<<"\".\n";
        session->web_session_map.erase(web_session_zombies[j]);
    }
}

void cleanup_session(julia_session *session)
{
    if(session->status==SESSION_NORMAL)
        session->status = SESSION_TERMINATING;
    close_process(session);
}

void watchdog(uv_timer_t* handle, int status)
{
    // get the current time
    time_t t = time(0);

    // delete old web sessions and mark julia sessions with no web sessions as terminating
    for (size_t i = 0; i < julia_session_list.size(); i++)
    {
        julia_session* julia_session_ptr = julia_session_list[i];
        cleanup_web_sessions(julia_session_ptr,t);
        if (julia_session_ptr->web_session_map.empty()) {
            cleanup_session(julia_session_ptr);
        }
    }

    // remove all sessions that have successfully closed
    for (size_t i = 0; i < julia_session_list.size(); i++)
    {
        julia_session* julia_session_ptr = julia_session_list[i];
        if(julia_session_ptr->status != SESSION_TERMINATING && julia_session_ptr->status != SESSION_KILLED)
            continue;
        if(julia_session_ptr->proc==0&&julia_session_ptr->julia_in==0&&julia_session_ptr->julia_out==0&&julia_session_ptr->julia_err==0) {
            // print a message
            cout<<"Session \""<<julia_session_ptr->session_name<<"\" is terminating because it has no more users.\n";

            // remove the session from the map
            delete julia_session_ptr;
            julia_session_list.erase(julia_session_list.begin()+i);

            // print the number of open sessions
            if (julia_session_list.size() == 1)
                cout<<julia_session_list.size()<<" open session.\n";
            else
                cout<<julia_session_list.size()<<" open sessions.\n";
        }
    }

}


/////////////////////////////////////////////////////////////////////////////
// THREAD:  main_thread
/////////////////////////////////////////////////////////////////////////////

// the maximum number of concurrent julia_sessions
const size_t MAX_CONCURRENT_SESSIONS = 16;

// give julia this much time to respond to messages
const int JULIA_TIMEOUT = 500; // in milliseconds

// give julia this much time to respond to messages
const int JULIA_TIMEOUT_INTERVAL = 10000; // in nanoseconds

// generate a session token
string make_session_token() {
    // add a random integer to a prefix
    return "SESSION_"+to_string(rand());
}

// format a web response with the appropriate header
string respond(string session_token, string body) {
    std::ostringstream header;
    header << "HTTP/1.1 200 OK\r\nContent-Type: text/html; charset=UTF-8\r\nCache-control: no-cache\r\n";
    header << "Set-Cookie: SESSION_TOKEN=" << session_token << "\r\n";
    header << "Content-Length: " << body.size() << "\r\n";
    header << "\r\n";
    header << body;
    return header.str();
}


#define READ_STDERR
#ifdef READ_STDERR
#define STDIO_COUNT 3
#else
#define STDIO_COUNT 2
#endif

// get a session with a particular name (creating it if it does not exist) and return a session token
// returns the empty string if a new session could not be created
string get_session(string user_name, string session_name) {
    // generate a session token
    string session_token = make_session_token();

    // check if the julia session exists
    for (size_t i = 0; i < julia_session_list.size(); i++)
    {
        // look for the right session name
        if (julia_session_list[i]->session_name == session_name && session_name != "")
        {
            // create a user for this session
            web_session ws;
            ws.update_time = time(0);
            ws.user_name = user_name;
            message welcome_message;
            welcome_message.type = MSG_OUTPUT_WELCOME;
            ws.outbox.push_back(welcome_message);
            julia_session_list[i]->web_session_map[session_token] = ws;

            // print a message
            cout<<"New user \""<<user_name<<"\".\n";
            cout<<"User \""<<user_name<<"\" has joined session \""<<session_name<<"\".\n";
            return session_token;
        }
    }

    // check if we've reached max capacity
    if (julia_session_list.size() >= MAX_CONCURRENT_SESSIONS)
        return "";

    // create the session
    julia_session* session_data = new julia_session;

    session_data->sock = NULL;

    // generate the web session
    web_session ws;
    ws.update_time = time(0);
    ws.user_name = user_name;
    message welcome_message;
    welcome_message.type = MSG_OUTPUT_WELCOME;
    ws.outbox.push_back(welcome_message);
    session_data->web_session_map[session_token] = ws;

    // session name
    session_data->session_name = session_name;

    // keep the julia_session alive for now
    //session_data->inbox_thread_alive = true;
    //session_data->outbox_thread_alive = true;
    session_data->should_terminate = false;
    session_data->status = SESSION_WAITING_FOR_PORT_NUM;

    session_data->proc=new uv_process_t;

//-------------- SPAWN ------------------------------//
    //------------- ALLOCATE PIPES-------------------//
    session_data->julia_in = new uv_pipe_t;
    session_data->julia_out = new uv_pipe_t;
#ifdef READ_STDERR
    session_data->julia_err = new uv_pipe_t;
#else
    session_data->julia_err = NULL;
#endif
    session_data->julia_in->data = session_data->julia_out->data =
#ifdef READ_STDERR
            session_data->julia_err->data =
#endif
            session_data;
    uv_pipe_t child_pipes[3];

    //------------- SETUP PIPES---------------------//

    uv_pipe_init(uv_default_loop(), session_data->julia_in, UV_PIPE_WRITEABLE);
    uv_pipe_init(uv_default_loop(), session_data->julia_out, UV_PIPE_READABLE);
#ifdef READ_STDERR
    uv_pipe_init(uv_default_loop(), session_data->julia_err, UV_PIPE_READABLE);
#endif
    uv_pipe_init(uv_default_loop(), &child_pipes[0], UV_PIPE_SPAWN_SAFE|UV_PIPE_READABLE);
    uv_pipe_init(uv_default_loop(), &child_pipes[1], UV_PIPE_SPAWN_SAFE|UV_PIPE_WRITEABLE);
#ifdef READ_STDERR
    uv_pipe_init(uv_default_loop(), &child_pipes[2], UV_PIPE_SPAWN_SAFE|UV_PIPE_WRITEABLE);
#endif

    uv_pipe_link(&child_pipes[0],session_data->julia_in);
    uv_pipe_link(session_data->julia_out,&child_pipes[1]);
#ifdef READ_STDERR
    uv_pipe_link(session_data->julia_err,&child_pipes[2]);
#endif
    //-------------- SETUP PROCESS OPTIONS ---------//
    uv_process_options_t opts;
    int r;

    //------------------ STDIO ---------------------//
    uv_stdio_container_t stdio[STDIO_COUNT];
    stdio[0].type = UV_STREAM;
    stdio[1].type = UV_STREAM;
    stdio[0].data.stream = (uv_stream_t*)&child_pipes[0];
    stdio[1].data.stream = (uv_stream_t*)&child_pipes[1];
    stdio[2].type = UV_STREAM;
#ifdef READ_STDERR
    stdio[2].data.stream = (uv_stream_t*)&child_pipes[2];
#endif
    opts.stdio_count = STDIO_COUNT;
    opts.stdio = stdio;

    //------------------ ARGUMENTS ----------------//
#if 0
    char *argv[5] = {"gdbserver","localhost:2222","./julia-debug-readline", "../share/julia/extras/julia_web_base.jl", NULL};
#else
    char arg0[]="./julia-release-readline";
    char arg1[]="--no-history";
    char arg2[]="../share/julia/extras/julia_web_base.jl";
    char *argv[4]={arg0,arg1,arg2,NULL};
#endif
    opts.exit_cb=&process_exited2;
    opts.cwd=NULL; //cwd
#ifndef __WIN32__
    opts.env=environ;
    #else
    opts.env=NULL;
    #endif
    opts.args=argv;
    opts.file=argv[0];
    opts.flags=0;


    int err = uv_spawn(uv_default_loop(),session_data->proc,opts);

    //------------------ CLEAN UP ---------------//
    uv_pipe_close_sync(&child_pipes[0]);
    uv_pipe_close_sync(&child_pipes[1]);
#ifdef READ_STDERR
    uv_pipe_close_sync(&child_pipes[2]);
#endif

    if(err!=0)
        return "";
    session_data->data_notifier = new uv_async_t;
    session_data->data_notifier->data = session_data;
    uv_async_init(uv_default_loop(),session_data->data_notifier,read_client);

    session_data->proc->data = session_data;

    //start reading
    cout << "Started Reading from Julia stdout";
    uv_read_start((uv_stream_t*)session_data->julia_out,&alloc_buf,&julia_incoming);
#ifdef READ_STDERR
    uv_read_start((uv_stream_t*)session_data->julia_err,&alloc_buf,&julia_incoming);
#endif
    
    /*
    // start the inbox thread
    if (pthread_create(&session_data->inbox_proc, 0, inbox_thread, (void*)session_data))
        session_data->inbox_proc = 0;

    // start the outbox thread
    if (pthread_create(&session_data->outbox_proc, 0, outbox_thread, (void*)session_data))
        session_data->outbox_proc = 0; */

    // store the session
    julia_session_list.push_back(session_data);

    // print a message
    cout<<"New user \""<<user_name<<"\".\n";
    if (session_name == "")
        cout<<"User \""<<user_name<<"\" has started a new private session.\n";
    else
        cout<<"User \""<<user_name<<"\" has started session \""<<session_name<<"\".\n";

    // print the number of open sessions
    if (julia_session_list.size() == 1)
        cout<<"1 open session.\n";
    else
        cout<<julia_session_list.size()<<" open sessions.\n";

    // return the session token
    return session_token;
}

void requestDone(uv_handle_t *handle)
{
#ifdef CPP_DEBUG_TRACE
    cout << "Request Done\n";
#endif
    delete (reading_in_progress*)handle->data;
    delete (uv_tcp_t*)(handle);
}

void close_stream(uv_shutdown_t* req, int status)
{
    uv_close((uv_handle_t*)req->handle,&requestDone);
	delete req;
#ifdef CPP_DEBUG_TRACE
    cout << "Closing connection "
#ifdef __WIN32__
<<WSAGetLastError()
#endif
<<"\n";
#endif
}

// this function is called when an HTTP request is made - the response is the return value
void get_response(request* req,uv_stream_t *client)
{
    // the julia_session token
    string session_token;
    
    // check for the session cookie
    if (req->get_cookie_exists("SESSION_TOKEN"))
        session_token = req->get_cookie_value("SESSION_TOKEN");

#ifdef CPP_DEBUG_TRACE
    cout << "Request from user " << session_token << "\n";
#endif

    // get the julia session if there is one
    julia_session* julia_session_ptr = 0;
    if (session_token != "")
    {
        for (size_t i = 0; i < julia_session_list.size(); i++)
        {
            if (julia_session_list[i]->web_session_map.find(session_token) != julia_session_list[i]->web_session_map.end())
            {
                // store this session
                julia_session_ptr = julia_session_list[i];
                break;
            }
        }
        if (julia_session_ptr == 0)
            session_token = "";
    }

    // the response
    vector <message> response_messages;

    // whether we are waiting for an eval
    bool waiting_for_eval = false;

    // process input if there is any
    if (req->get_field_exists("request"))
    {
        // parse the request
        Json::Value request_root;
        Json::Reader reader;
        if (reader.parse(req->get_field_value("request"), request_root))
        {
            // iterate through the messages
            for (int i = 0; i < request_root.size(); i++)
            {
                // make sure the message has at least a type
                if (request_root[i].size() > 0)
                {
                    // extract the message from the request
                    message request_message;
                    request_message.type = request_root[i][0].asInt();
                    for (int j = 1; j < request_root[i].size(); j++)
                        request_message.args.push_back(request_root[i][j].asString());

                    // MSG_INPUT_START
                    if (request_message.type == MSG_INPUT_START)
                    {
                        // make sure the message is well-formed
                        if (request_message.args.size() >= 2)
                        {
                            // get the user name and session name
                            string user_name = request_message.args[0];
                            if (user_name == "")
                                user_name = "julia";
                            string session_name = request_message.args[1];

                            // try to create/join a new session
                            session_token = get_session(user_name, session_name);
                            if (session_token == "")
                            {
                                // too many sessions
                                message msg;
                                msg.type = MSG_OUTPUT_FATAL_ERROR;
                                msg.args.push_back("the server is currently at maximum capacity");
                                response_messages.push_back(msg);
                            }

                            // get the new session pointer
                            julia_session_ptr = 0;
                            for (size_t j = 0; j < julia_session_list.size(); j++)
                            {
                                if (julia_session_list[j]->web_session_map.find(session_token) != julia_session_list[j]->web_session_map.end())
                                {
                                    // store this session
                                    julia_session_ptr = julia_session_list[j];
                                    break;
                                }
                            }
                        }

                        // don't send this message to julia
                        continue;
                    }

                    // MSG_INPUT_POLL
                    if (request_message.type == MSG_INPUT_POLL)
                    {
                        if (julia_session_ptr == 0)
                        {
                            // if not, send an error message
                            message msg;
                            msg.type = MSG_OUTPUT_FATAL_ERROR;
                            msg.args.push_back("session expired");
                            response_messages.push_back(msg);
                        }

                        // don't send this message to julia
                        continue;
                    }

                    // MSG_INPUT_EVAL
                    if (request_message.type == MSG_INPUT_EVAL)
                    {
                        // make sure we have a valid session
                        if (session_token == "")
                        {
                            // if not, send an error message
                            message msg;
                            msg.type = MSG_OUTPUT_FATAL_ERROR;
                            msg.args.push_back("session expired");
                            response_messages.push_back(msg);
                        }
                        else
                        {
                            // forward the message to this julia session
                            julia_session_ptr->inbox.push_back(request_message);
                            uv_async_send(julia_session_ptr->data_notifier);
                        }
                    }
                    
                                        // MSG_INPUT_REPLAY_HISTORY
                    if (request_message.type == MSG_INPUT_REPLAY_HISTORY)
                    {
                        if (julia_session_ptr == 0)
                        {
                            // if not, send an error message
                            message msg;
                            msg.type = MSG_OUTPUT_FATAL_ERROR;
                            msg.args.push_back("session expired");
                            response_messages.push_back(msg);
                        }
                        else
                        {
                            // send the entire outbox history to the client
                            for (size_t i = 0; i < julia_session_ptr->outbox_history.size(); i++)
                                response_messages.push_back(julia_session_ptr->outbox_history[i]);

                            // the outbox history includes messages that were already going to be sent, so delete those
                            julia_session_ptr->web_session_map[session_token].outbox.clear();
                        }

                        // don't send this message to julia
                        continue;
                    }

                    // MSG_INPUT_GET_USER
                    if (request_message.type == MSG_INPUT_GET_USER)
                    {
                        if (julia_session_ptr == 0)
                        {
                            // if not, send an error message
                            message msg;
                            msg.type = MSG_OUTPUT_FATAL_ERROR;
                            msg.args.push_back("session expired");
                            response_messages.push_back(msg);
                        }
                        else
                        {
                            // send back the user name
                            message msg;
                            msg.type = MSG_OUTPUT_GET_USER;
                            msg.args.push_back(julia_session_ptr->web_session_map[session_token].user_name);
                            msg.args.push_back(session_token);
                            response_messages.push_back(msg);
                        }

                        // don't send this message to julia
                        continue;
                    }

                    // bad message, just ignore it
                }
            }
        }
    }

    // perform maintenance on the session if there is one
    if (julia_session_ptr != 0)
    {
        // pet the watchdog
        julia_session_ptr->web_session_map[session_token].update_time = time(0);

        // catch any extra output from julia during normal operation
        if (julia_session_ptr->outbox_std != "" && julia_session_ptr->status == SESSION_NORMAL)
        {
            // construct the output message
            message output_message;
            output_message.type = MSG_OUTPUT_OTHER;
            output_message.args.push_back(julia_session_ptr->outbox_std);

            // eat the outbox contents
            julia_session_ptr->outbox_std = "";

            // add the message to the outbox queue of all the users of this julia session
            julia_session_ptr->outbox_history.push_back(output_message);
            for (map<string, web_session>::iterator iter = julia_session_ptr->web_session_map.begin(); iter != julia_session_ptr->web_session_map.end(); iter++)
                iter->second.outbox.push_back(output_message);
        }
        
        // get any output messages from julia
        for (size_t i = 0; i < julia_session_ptr->web_session_map[session_token].outbox.size(); i++)
            response_messages.push_back(julia_session_ptr->web_session_map[session_token].outbox[i]);
        julia_session_ptr->web_session_map[session_token].outbox.clear();
    }

    // convert the message to json
    Json::Value response_root(Json::arrayValue);
    for (size_t i = 0; i < response_messages.size(); i++)
    {
        Json::Value message_root(Json::arrayValue);
        message_root.append(response_messages[i].type);
        for (size_t j = 0; j < response_messages[i].args.size(); j++)
            message_root.append(response_messages[i].args[j]);
#ifdef CPP_DEBUG_TRACE
        cout<<"Sending message "<<(int)response_messages[i].type<<" to user "<<session_token<<"\n"; 
#endif
        response_root.append(message_root);
    }

    // return the header and response
    Json::StyledWriter writer;
    string response =  respond(session_token, writer.write(response_root));

    reading_in_progress *p = (reading_in_progress *)client->data;
    p->cstr = new char [response.size()];
#ifdef VERY_VERBOSE
    cout<<response;
    ofstream log;
    log.open("raw.log", ios::app | ios::out | ios::binary);
    log<<response;
    log.close();
#endif
    memcpy (p->cstr, response.data(),response.size());
    // write the response
    uv_buf_t buf;
    buf.base=p->cstr;
    buf.len=response.size();
    uv_write_t *wr = new uv_write_t;
    wr->data=(void*)buf.base;
    uv_write(wr,(uv_stream_t*)client,&buf,1,&free_write_buffer);

    // destroySoon the connection to the client
    uv_shutdown_t *sr = new uv_shutdown_t;
    uv_shutdown(sr, (uv_stream_t*)client, &close_stream);
}


// CTRL+C signal handler
#if defined(__WIN32__)
BOOL WINAPI sigint_handler(DWORD wsig) { //This needs winapi types to guarantee __stdcall
#else
void sigint_handler(int sig, siginfo_t *info, void *context) {
#endif
    // print a message
    cout<<"cleaning up...\nexiting...\n";
#if defined(__WIN32__)
    cout<<"\nImportant: Please answer N to the following question:\n";
#endif
    
    // clean up
    for (size_t i = 0; i < julia_session_list.size(); i++)
    {
        // close the pipes
        uv_close((uv_handle_t*)(julia_session_list[i]->julia_in),&pipes_done);
        uv_close((uv_handle_t*)(julia_session_list[i]->julia_out),&pipes_done);
        uv_close((uv_handle_t*)(julia_session_list[i]->julia_err),&pipes_done);

        // kill the julia process
        uv_process_kill(julia_session_list[i]->proc, 9);
        //run_event_loop(julia_session_list[i]);

        //uv_loop_delete((julia_session_list[i])->event_loop);
        // delete the session
        delete julia_session_list[i];
    }

    // terminate
    exit(0);
}

uv_tty_t *stdin_handle;
static void jl_install_sigint_handler() {
#ifdef __WIN32__
    SetConsoleCtrlHandler(NULL,0); //turn on ctrl-c handler
    SetConsoleCtrlHandler((PHANDLER_ROUTINE)sigint_handler,1);
#else
    struct sigaction act;
    memset(&act, 0, sizeof(struct sigaction));
    sigemptyset(&act.sa_mask);
    act.sa_sigaction = sigint_handler;
    act.sa_flags = SA_SIGINFO;
    if (sigaction(SIGINT, &act, NULL) < 0) {
        fprintf(stderr, "sigaction: %s\n", strerror(errno));
        exit(1);
    }
#endif
}

// program entrypoint
int main(int argc, char* argv[])
{
    // set the Ctrl+C handler
    jl_install_sigint_handler();

    // get the command line arguments
    int port_num = 1441;
    for (int i = 1; i < argc-1; i++)
    {
        if (string(argv[i]) == "-p")
            port_num = from_string<int>(argv[i+1]);
    }

    // seed the random number generator for generating julia_session tokens
    srand(time(0));

#ifndef __WIN32__
    // ignore the SIGPIPE signal (when julia crashes or exits, we don't want to die too)
    struct sigaction act;
    act.sa_flags = 0;
    act.sa_handler = SIG_IGN;
    sigemptyset(&act.sa_mask);
    sigaction(SIGPIPE, &act, NULL);
#endif

    uv_timer_t wd;
    uv_timer_init(uv_default_loop(),&wd);
    uv_timer_start(&wd,&watchdog,WATCHDOG_INTERVAL,WATCHDOG_INTERVAL);

    // print a welcome message
    cout<<"SCGI server started on port "<<port_num<<".\n";

    // print the number of open julia_sessions
    cout<<"0 open sessions.\n";

    // start the server
    run_server(port_num, &get_response);

    // never reached
    return 0;
}<|MERGE_RESOLUTION|>--- conflicted
+++ resolved
@@ -360,15 +360,10 @@
 //read from julia (on stdin)
 void julia_incoming(uv_stream_t* stream, ssize_t nread, uv_buf_t buf)
 {
-<<<<<<< HEAD
-    cout<<"Recevied Data from Julia on STDOUT:\n";
-    cout<<std::string(buf.base,buf.len)<<"\n";
-=======
 #ifdef JULIA_DEBUG_TRACE
     cout<<"Recevied Data from Julia on STDOUT:\n";
     cout<<std::string(buf.base,buf.len)<<"\n";
 #endif
->>>>>>> 7a7fc10c
 
     julia_session *julia_session_ptr=(julia_session*)stream->data;
 
